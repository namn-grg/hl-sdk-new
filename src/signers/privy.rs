<<<<<<< HEAD
=======
use std::{error::Error, fmt, sync::Arc};

>>>>>>> 1f89104b
use alloy::primitives::{Address, B256};
use async_trait::async_trait;
use base64::{engine::general_purpose, Engine as _};
use reqwest::{Client, StatusCode};
use serde::Deserialize;
use serde_json::{json, Value};

use crate::signers::{HyperliquidSignature, HyperliquidSigner, SignerError};

const PRIVY_API: &str = "https://api.privy.io/v1";

/// Privy-specific errors
#[derive(Debug)]
pub enum PrivyError {
    Http(reqwest::Error),
    Api(StatusCode, String),
    Serde(serde_json::Error),
    Hex(hex::FromHexError),
    InvalidSignature,
    MissingEnvVar(String),
}

impl fmt::Display for PrivyError {
    fn fmt(&self, f: &mut fmt::Formatter<'_>) -> fmt::Result {
        use PrivyError::*;
        match self {
            Http(e) => write!(f, "network error: {e}"),
            Api(code, s) => write!(f, "privy error {code}: {s}"),
            Serde(e) => write!(f, "serde error: {e}"),
            Hex(e) => write!(f, "hex decode error: {e}"),
            InvalidSignature => write!(f, "cannot parse signature from response"),
            MissingEnvVar(var) => write!(f, "missing environment variable: {var}"),
        }
    }
}

impl Error for PrivyError {}

impl From<reqwest::Error> for PrivyError {
    fn from(e: reqwest::Error) -> Self {
        Self::Http(e)
    }
}

impl From<serde_json::Error> for PrivyError {
    fn from(e: serde_json::Error) -> Self {
        Self::Serde(e)
    }
}

impl From<hex::FromHexError> for PrivyError {
    fn from(e: hex::FromHexError) -> Self {
        Self::Hex(e)
    }
}

/// Privy signer implementation for Hyperliquid
#[derive(Clone)]
pub struct PrivySigner {
    client: Arc<Client>,
    wallet_id: String,
    address: Address,
    app_id: String,
    basic_auth: String,
}

impl PrivySigner {
    /// Create a new Privy signer
    /// Reads PRIVY_APP_ID and PRIVY_SECRET from environment variables
    pub fn new(wallet_id: String, address: Address) -> Result<Self, PrivyError> {
        let app_id = std::env::var("PRIVY_APP_ID")
            .map_err(|_| PrivyError::MissingEnvVar("PRIVY_APP_ID".to_string()))?;
        let secret = std::env::var("PRIVY_SECRET")
            .map_err(|_| PrivyError::MissingEnvVar("PRIVY_SECRET".to_string()))?;

        let creds = general_purpose::STANDARD.encode(format!("{app_id}:{secret}"));

        Ok(Self {
            client: Arc::new(Client::builder().build()?),
            wallet_id,
            address,
            app_id,
            basic_auth: format!("Basic {creds}"),
        })
    }

    /// Create a new Privy signer with explicit credentials
    pub fn with_credentials(
        wallet_id: String,
        address: Address,
        app_id: String,
        secret: String,
    ) -> Result<Self, PrivyError> {
        let creds = general_purpose::STANDARD.encode(format!("{app_id}:{secret}"));

        Ok(Self {
            client: Arc::new(Client::builder().build()?),
            wallet_id,
            address,
            app_id,
            basic_auth: format!("Basic {creds}"),
        })
    }

    /// Internal RPC helper
    async fn rpc<T: for<'de> Deserialize<'de>>(
        &self,
        body: Value,
    ) -> Result<T, PrivyError> {
        let url = format!("{PRIVY_API}/wallets/{}/rpc", self.wallet_id);
        let resp = self
            .client
            .post(url)
            .header("Authorization", &self.basic_auth)
            .header("privy-app-id", &self.app_id)
            .header("Content-Type", "application/json")
            .json(&body)
            .send()
            .await?;

        let status = resp.status();
        if !status.is_success() {
            let txt = resp.text().await.unwrap_or_default();
            return Err(PrivyError::Api(status, txt));
        }

        Ok(resp.json::<T>().await?)
    }
}

#[derive(Deserialize)]
struct SignResponse {
    data: SignData,
}

#[derive(Deserialize)]
struct SignData {
    signature: String,
}

#[async_trait]
impl HyperliquidSigner for PrivySigner {
    async fn sign_hash(&self, hash: B256) -> Result<HyperliquidSignature, SignerError> {
        // Convert hash to hex string with 0x prefix
        let hash_hex = format!("0x{}", hex::encode(hash));

        // Use secp256k1_sign for raw hash signing
        let body = json!({
            "method": "secp256k1_sign",
            "params": {
                "hash": hash_hex
            }
        });

        let resp: SignResponse = self
            .rpc(body)
            .await
            .map_err(|e| SignerError::SigningFailed(e.to_string()))?;

        // Parse the signature string (0x-prefixed hex)
        let sig_hex = resp
            .data
            .signature
            .strip_prefix("0x")
            .unwrap_or(&resp.data.signature);

        let sig_bytes = hex::decode(sig_hex).map_err(|e| {
<<<<<<< HEAD
            SignerError::SigningFailed(format!("Invalid hex signature: {}", e))
=======
            SignerError::SigningFailed(format!("Invalid hex signature: {e}"))
>>>>>>> 1f89104b
        })?;

        if sig_bytes.len() != 65 {
            return Err(SignerError::SigningFailed(format!(
                "Invalid signature length: expected 65, got {}",
                sig_bytes.len()
            )));
        }

        // Extract r, s, v from the signature bytes
        let mut r_bytes = [0u8; 32];
        let mut s_bytes = [0u8; 32];
        r_bytes.copy_from_slice(&sig_bytes[0..32]);
        s_bytes.copy_from_slice(&sig_bytes[32..64]);
        let v = sig_bytes[64];

        // Convert v to EIP-155 format if needed
        let v = if v < 27 { v + 27 } else { v };

        Ok(HyperliquidSignature {
            r: alloy::primitives::U256::from_be_bytes(r_bytes),
            s: alloy::primitives::U256::from_be_bytes(s_bytes),
            v: v as u64,
        })
    }

    fn address(&self) -> Address {
        self.address
    }
}

#[cfg(test)]
mod tests {
    use alloy::primitives::address;

    use super::*;

    #[test]
    fn test_privy_signer_creation() {
        // This test would require actual Privy credentials
        // For now, just test that missing env vars return appropriate errors
        let result = PrivySigner::new(
            "test-wallet-id".to_string(),
            address!("0000000000000000000000000000000000000000"),
        );

        match result {
            Err(PrivyError::MissingEnvVar(var)) => {
                assert!(var == "PRIVY_APP_ID" || var == "PRIVY_SECRET");
            }
            _ => panic!("Expected MissingEnvVar error"),
        }
    }
}<|MERGE_RESOLUTION|>--- conflicted
+++ resolved
@@ -1,8 +1,5 @@
-<<<<<<< HEAD
-=======
 use std::{error::Error, fmt, sync::Arc};
 
->>>>>>> 1f89104b
 use alloy::primitives::{Address, B256};
 use async_trait::async_trait;
 use base64::{engine::general_purpose, Engine as _};
@@ -170,11 +167,7 @@
             .unwrap_or(&resp.data.signature);
 
         let sig_bytes = hex::decode(sig_hex).map_err(|e| {
-<<<<<<< HEAD
-            SignerError::SigningFailed(format!("Invalid hex signature: {}", e))
-=======
             SignerError::SigningFailed(format!("Invalid hex signature: {e}"))
->>>>>>> 1f89104b
         })?;
 
         if sig_bytes.len() != 65 {
