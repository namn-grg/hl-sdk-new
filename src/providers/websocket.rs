//! WebSocket provider for real-time market data and user events

use std::sync::{
    atomic::{AtomicU32, Ordering},
    Arc,
};

use dashmap::DashMap;
use fastwebsockets::{handshake, Frame, OpCode, Role, WebSocket};
use http_body_util::Empty;
use hyper::{body::Bytes, header, upgrade::Upgraded, Request, StatusCode};
use hyper_util::rt::TokioIo;
use tokio::sync::mpsc::{self, UnboundedReceiver, UnboundedSender};

use crate::{
    errors::HyperliquidError,
    types::ws::{Message, Subscription, WsRequest},
    types::Symbol,
    Network,
};

pub type SubscriptionId = u32;

#[derive(Clone)]
struct SubscriptionHandle {
    subscription: Subscription,
    tx: UnboundedSender<Message>,
}

/// Raw WebSocket provider for Hyperliquid
///
/// This is a thin wrapper around fastwebsockets that provides:
/// - Type-safe subscriptions
/// - Simple message routing
/// - No automatic reconnection (user controls retry logic)
pub struct RawWsProvider {
    _network: Network,
    ws: Option<WebSocket<TokioIo<Upgraded>>>,
    subscriptions: Arc<DashMap<SubscriptionId, SubscriptionHandle>>,
    next_id: Arc<AtomicU32>,
    message_tx: Option<UnboundedSender<String>>,
    task_handle: Option<tokio::task::JoinHandle<()>>,
}

impl RawWsProvider {
    /// Connect to Hyperliquid WebSocket
    pub async fn connect(network: Network) -> Result<Self, HyperliquidError> {
        let url = match network {
            Network::Mainnet => "https://api.hyperliquid.xyz/ws",
            Network::Testnet => "https://api.hyperliquid-testnet.xyz/ws",
        };

        let ws = Self::establish_connection(url).await?;
        let subscriptions = Arc::new(DashMap::new());
        let next_id = Arc::new(AtomicU32::new(1));

        // Create message routing channel
        let (message_tx, message_rx) = mpsc::unbounded_channel();

        // Spawn message routing task
        let subscriptions_clone = subscriptions.clone();
        let task_handle = tokio::spawn(async move {
            Self::message_router(message_rx, subscriptions_clone).await;
        });

        Ok(Self {
            _network: network,
            ws: Some(ws),
            subscriptions,
            next_id,
            message_tx: Some(message_tx),
            task_handle: Some(task_handle),
        })
    }

    async fn establish_connection(
        url: &str,
    ) -> Result<WebSocket<TokioIo<Upgraded>>, HyperliquidError> {
        use hyper_rustls::HttpsConnectorBuilder;
        use hyper_util::client::legacy::Client;

        let uri = url
            .parse::<hyper::Uri>()
            .map_err(|e| HyperliquidError::WebSocket(format!("Invalid URL: {e}")))?;

        // Create HTTPS connector with proper configuration
        let https = HttpsConnectorBuilder::new()
            .with_native_roots()
            .map_err(|e| {
                HyperliquidError::WebSocket(format!("Failed to load native roots: {e}"))
            })?
            .https_only()
            .enable_http1()
            .build();

        let client = Client::builder(hyper_util::rt::TokioExecutor::new())
            .build::<_, Empty<Bytes>>(https);

        // Create WebSocket upgrade request
        let host = uri
            .host()
            .ok_or_else(|| HyperliquidError::WebSocket("No host in URL".to_string()))?;

        let req = Request::builder()
            .method("GET")
            .uri(&uri)
            .header(header::HOST, host)
            .header(header::CONNECTION, "upgrade")
            .header(header::UPGRADE, "websocket")
            .header(header::SEC_WEBSOCKET_VERSION, "13")
            .header(header::SEC_WEBSOCKET_KEY, handshake::generate_key())
            .body(Empty::new())
            .map_err(|e| {
                HyperliquidError::WebSocket(format!("Request build failed: {e}"))
            })?;

        let res = client.request(req).await.map_err(|e| {
            HyperliquidError::WebSocket(format!("HTTP request failed: {e}"))
        })?;

        if res.status() != StatusCode::SWITCHING_PROTOCOLS {
            return Err(HyperliquidError::WebSocket(format!(
                "WebSocket upgrade failed: {}",
                res.status()
            )));
        }

        let upgraded = hyper::upgrade::on(res)
            .await
            .map_err(|e| HyperliquidError::WebSocket(format!("Upgrade failed: {e}")))?;

        Ok(WebSocket::after_handshake(
            TokioIo::new(upgraded),
            Role::Client,
        ))
    }

    /// Subscribe to L2 order book updates
    pub async fn subscribe_l2_book(
        &mut self,
        coin: impl Into<Symbol>,
    ) -> Result<(SubscriptionId, UnboundedReceiver<Message>), HyperliquidError> {
        let symbol = coin.into();
        let subscription = Subscription::L2Book {
            coin: symbol.as_str().to_string(),
        };
        self.subscribe(subscription).await
    }

    /// Subscribe to trades
    pub async fn subscribe_trades(
        &mut self,
        coin: impl Into<Symbol>,
    ) -> Result<(SubscriptionId, UnboundedReceiver<Message>), HyperliquidError> {
        let symbol = coin.into();
        let subscription = Subscription::Trades {
            coin: symbol.as_str().to_string(),
        };
        self.subscribe(subscription).await
    }

    /// Subscribe to all mid prices
    pub async fn subscribe_all_mids(
        &mut self,
    ) -> Result<(SubscriptionId, UnboundedReceiver<Message>), HyperliquidError> {
        self.subscribe(Subscription::AllMids).await
    }

    /// Generic subscription method
    pub async fn subscribe(
        &mut self,
        subscription: Subscription,
    ) -> Result<(SubscriptionId, UnboundedReceiver<Message>), HyperliquidError> {
        let ws = self
            .ws
            .as_mut()
            .ok_or_else(|| HyperliquidError::WebSocket("Not connected".to_string()))?;

        // Send subscription request
        let request = WsRequest::subscribe(subscription.clone());
        let payload = serde_json::to_string(&request)
            .map_err(|e| HyperliquidError::Serialize(e.to_string()))?;

        ws.write_frame(Frame::text(payload.into_bytes().into()))
            .await
            .map_err(|e| {
                HyperliquidError::WebSocket(format!("Failed to send subscription: {e}"))
            })?;

        // Create channel for this subscription
        let (tx, rx) = mpsc::unbounded_channel();
        let id = self.next_id.fetch_add(1, Ordering::SeqCst);

        self.subscriptions
            .insert(id, SubscriptionHandle { subscription, tx });

        Ok((id, rx))
    }

    /// Unsubscribe from a subscription
    pub async fn unsubscribe(
        &mut self,
        id: SubscriptionId,
    ) -> Result<(), HyperliquidError> {
        if let Some((_, handle)) = self.subscriptions.remove(&id) {
            let ws = self.ws.as_mut().ok_or_else(|| {
                HyperliquidError::WebSocket("Not connected".to_string())
            })?;

            let request = WsRequest::unsubscribe(handle.subscription);
            let payload = serde_json::to_string(&request)
                .map_err(|e| HyperliquidError::Serialize(e.to_string()))?;

            ws.write_frame(Frame::text(payload.into_bytes().into()))
                .await
                .map_err(|e| {
                    HyperliquidError::WebSocket(format!(
                        "Failed to send unsubscribe: {e}"
                    ))
                })?;
        }

        Ok(())
    }

    /// Send a ping to keep connection alive
    pub async fn ping(&mut self) -> Result<(), HyperliquidError> {
        let ws = self
            .ws
            .as_mut()
            .ok_or_else(|| HyperliquidError::WebSocket("Not connected".to_string()))?;

        let request = WsRequest::ping();
        let payload = serde_json::to_string(&request)
            .map_err(|e| HyperliquidError::Serialize(e.to_string()))?;

        ws.write_frame(Frame::text(payload.into_bytes().into()))
            .await
            .map_err(|e| {
                HyperliquidError::WebSocket(format!("Failed to send ping: {e}"))
            })?;

        Ok(())
    }

    /// Check if connected
    pub fn is_connected(&self) -> bool {
        self.ws.is_some()
    }

    /// Start reading messages (must be called after connecting)
    pub async fn start_reading(&mut self) -> Result<(), HyperliquidError> {
        let mut ws = self
            .ws
            .take()
            .ok_or_else(|| HyperliquidError::WebSocket("Not connected".to_string()))?;

        let message_tx = self.message_tx.clone().ok_or_else(|| {
            HyperliquidError::WebSocket("Message channel not initialized".to_string())
        })?;

        tokio::spawn(async move {
            while let Ok(frame) = ws.read_frame().await {
                match frame.opcode {
                    OpCode::Text => {
                        if let Ok(text) = String::from_utf8(frame.payload.to_vec()) {
                            let _ = message_tx.send(text);
                        }
                    }
                    OpCode::Close => {
                        break;
                    }
                    _ => {}
                }
            }
        });

        Ok(())
    }

    async fn message_router(
        mut rx: UnboundedReceiver<String>,
        subscriptions: Arc<DashMap<SubscriptionId, SubscriptionHandle>>,
    ) {
        while let Some(text) = rx.recv().await {
            // Use simd-json for fast parsing
            let mut text_bytes = text.into_bytes();
            match simd_json::from_slice::<Message>(&mut text_bytes) {
                Ok(message) => {
                    // Route to all active subscriptions
                    // In a more sophisticated implementation, we'd match by subscription type
                    for entry in subscriptions.iter() {
                        let _ = entry.value().tx.send(message.clone());
                    }
                }
                Err(_) => {
                    // Ignore parse errors
                }
            }
        }
    }
}

impl Drop for RawWsProvider {
    fn drop(&mut self) {
        // Clean shutdown
        if let Some(handle) = self.task_handle.take() {
            handle.abort();
        }
    }
}

// ==================== Enhanced WebSocket Provider ====================

use std::time::{Duration, Instant};

use tokio::sync::Mutex;
use tokio::time::sleep;

/// Configuration for managed WebSocket provider
#[derive(Clone, Debug)]
pub struct WsConfig {
    /// Interval between ping messages (0 to disable)
    pub ping_interval: Duration,
    /// Timeout waiting for pong response
    pub pong_timeout: Duration,
    /// Enable automatic reconnection
    pub auto_reconnect: bool,
    /// Initial delay between reconnection attempts
    pub reconnect_delay: Duration,
    /// Maximum reconnection attempts (None for infinite)
    pub max_reconnect_attempts: Option<u32>,
    /// Use exponential backoff for reconnection delays
    pub exponential_backoff: bool,
    /// Maximum backoff delay when using exponential backoff
    pub max_reconnect_delay: Duration,
}

impl Default for WsConfig {
    fn default() -> Self {
        Self {
            ping_interval: Duration::from_secs(30),
            pong_timeout: Duration::from_secs(5),
            auto_reconnect: true,
            reconnect_delay: Duration::from_secs(1),
            max_reconnect_attempts: None,
            exponential_backoff: true,
            max_reconnect_delay: Duration::from_secs(60),
        }
    }
}

#[derive(Clone)]
struct ManagedSubscription {
    subscription: Subscription,
    tx: UnboundedSender<Message>,
    #[allow(dead_code)]
    created_at: Instant, // For future use: subscription age tracking
}

/// Managed WebSocket provider with automatic keep-alive and reconnection
///
/// This provider builds on top of RawWsProvider to add:
/// - Automatic ping/pong keep-alive
/// - Automatic reconnection with subscription replay
/// - Connection state monitoring
/// - Configurable retry behavior
pub struct ManagedWsProvider {
    network: Network,
    inner: Arc<Mutex<Option<RawWsProvider>>>,
    subscriptions: Arc<DashMap<SubscriptionId, ManagedSubscription>>,
    config: WsConfig,
    next_id: Arc<AtomicU32>,
}

impl ManagedWsProvider {
    /// Connect with custom configuration
    pub async fn connect(
        network: Network,
        config: WsConfig,
    ) -> Result<Arc<Self>, HyperliquidError> {
        // Create initial connection
        let raw_provider = RawWsProvider::connect(network).await?;

        let provider = Arc::new(Self {
            network,
            inner: Arc::new(Mutex::new(Some(raw_provider))),
            subscriptions: Arc::new(DashMap::new()),
            config,
            next_id: Arc::new(AtomicU32::new(1)),
        });

        // Start keep-alive task if configured
        if provider.config.ping_interval > Duration::ZERO {
            let provider_clone = provider.clone();
            tokio::spawn(async move {
                provider_clone.keepalive_loop().await;
            });
        }

        // Start reconnection task if configured
        if provider.config.auto_reconnect {
            let provider_clone = provider.clone();
            tokio::spawn(async move {
                provider_clone.reconnect_loop().await;
            });
        }

        Ok(provider)
    }

    /// Connect with default configuration
    pub async fn connect_with_defaults(
        network: Network,
    ) -> Result<Arc<Self>, HyperliquidError> {
        Self::connect(network, WsConfig::default()).await
    }

    /// Check if currently connected
    pub async fn is_connected(&self) -> bool {
        let inner = self.inner.lock().await;
        inner.as_ref().map(|p| p.is_connected()).unwrap_or(false)
    }

    /// Get mutable access to the raw provider
    pub async fn raw(
        &self,
    ) -> Result<tokio::sync::MutexGuard<'_, Option<RawWsProvider>>, HyperliquidError>
    {
        Ok(self.inner.lock().await)
    }

    /// Subscribe to L2 order book updates with automatic replay on reconnect
    pub async fn subscribe_l2_book(
        &self,
        coin: impl Into<Symbol>,
    ) -> Result<(SubscriptionId, UnboundedReceiver<Message>), HyperliquidError> {
        let symbol = coin.into();
        let subscription = Subscription::L2Book {
            coin: symbol.as_str().to_string(),
        };
        self.subscribe(subscription).await
    }

    /// Subscribe to trades with automatic replay on reconnect
    pub async fn subscribe_trades(
        &self,
        coin: impl Into<Symbol>,
    ) -> Result<(SubscriptionId, UnboundedReceiver<Message>), HyperliquidError> {
        let symbol = coin.into();
        let subscription = Subscription::Trades {
            coin: symbol.as_str().to_string(),
        };
        self.subscribe(subscription).await
    }

    /// Subscribe to all mid prices with automatic replay on reconnect
    pub async fn subscribe_all_mids(
        &self,
    ) -> Result<(SubscriptionId, UnboundedReceiver<Message>), HyperliquidError> {
        self.subscribe(Subscription::AllMids).await
    }

    /// Generic subscription with automatic replay on reconnect
    pub async fn subscribe(
        &self,
        subscription: Subscription,
    ) -> Result<(SubscriptionId, UnboundedReceiver<Message>), HyperliquidError> {
        let mut inner = self.inner.lock().await;
        let raw_provider = inner
            .as_mut()
            .ok_or_else(|| HyperliquidError::WebSocket("Not connected".to_string()))?;

        // Subscribe using the raw provider
        let (_raw_id, rx) = raw_provider.subscribe(subscription.clone()).await?;

        // Generate our own ID for tracking
        let managed_id = self.next_id.fetch_add(1, Ordering::SeqCst);

        // Create channel for managed subscription
        let (tx, managed_rx) = mpsc::unbounded_channel();

        // Store subscription for replay
        self.subscriptions.insert(
            managed_id,
            ManagedSubscription {
                subscription,
                tx: tx.clone(),
                created_at: Instant::now(),
            },
        );

        // Forward messages from raw to managed
        let subscriptions = self.subscriptions.clone();
        tokio::spawn(async move {
            let mut rx = rx;
            while let Some(msg) = rx.recv().await {
                if let Some(entry) = subscriptions.get(&managed_id) {
                    let _ = entry.tx.send(msg);
                }
            }
            // Clean up when channel closes
            subscriptions.remove(&managed_id);
        });

        Ok((managed_id, managed_rx))
    }

    /// Unsubscribe and stop automatic replay
    pub async fn unsubscribe(&self, id: SubscriptionId) -> Result<(), HyperliquidError> {
        // Remove from our tracking
        self.subscriptions.remove(&id);

        // Note: We can't unsubscribe from the raw provider because we don't
        // track the mapping between our IDs and raw IDs. This is fine since
        // the subscription will be cleaned up on reconnect anyway.

        Ok(())
    }

    /// Start reading messages (must be called after connecting)
    pub async fn start_reading(&self) -> Result<(), HyperliquidError> {
        let mut inner = self.inner.lock().await;
        let raw_provider = inner
            .as_mut()
            .ok_or_else(|| HyperliquidError::WebSocket("Not connected".to_string()))?;
        raw_provider.start_reading().await
    }

    // Keep-alive loop
    async fn keepalive_loop(self: Arc<Self>) {
        let mut interval = tokio::time::interval(self.config.ping_interval);

        loop {
            interval.tick().await;

            let mut inner = self.inner.lock().await;
            if let Some(provider) = inner.as_mut() {
                if provider.ping().await.is_err() {
                    // Ping failed, connection might be dead
                    drop(inner);
                    self.handle_disconnect().await;
                }
            }
        }
    }

    // Reconnection loop
    async fn reconnect_loop(self: Arc<Self>) {
        let mut reconnect_attempts = 0u32;
        let mut current_delay = self.config.reconnect_delay;

        loop {
            // Wait a bit before checking
            sleep(Duration::from_secs(1)).await;

            // Check if we need to reconnect
            if !self.is_connected().await {
                // Check max attempts
                if let Some(max) = self.config.max_reconnect_attempts {
                    if reconnect_attempts >= max {
                        eprintln!("Max reconnection attempts ({max}) reached");
                        break;
                    }
                }

                println!("Attempting reconnection #{}", reconnect_attempts + 1);

                match RawWsProvider::connect(self.network).await {
                    Ok(mut new_provider) => {
                        // Start reading before replaying subscriptions
                        if let Err(e) = new_provider.start_reading().await {
                            eprintln!("Failed to start reading after reconnect: {e}");
                            continue;
                        }

                        // Replay all subscriptions
                        let mut replay_errors = 0;
                        for entry in self.subscriptions.iter() {
                            if let Err(e) =
                                new_provider.subscribe(entry.subscription.clone()).await
                            {
<<<<<<< HEAD
                                eprintln!("Failed to replay subscription: {}", e);
=======
                                eprintln!("Failed to replay subscription: {e}");
>>>>>>> 1f89104b
                                replay_errors += 1;
                            }
                        }

                        if replay_errors == 0 {
                            // Success! Reset counters
                            *self.inner.lock().await = Some(new_provider);
                            reconnect_attempts = 0;
                            current_delay = self.config.reconnect_delay;
                            println!(
                                "Reconnection successful, {} subscriptions replayed",
                                self.subscriptions.len()
                            );
                        }
                    }
                    Err(e) => {
<<<<<<< HEAD
                        eprintln!("Reconnection failed: {}", e);
=======
                        eprintln!("Reconnection failed: {e}");
>>>>>>> 1f89104b

                        // Wait before next attempt
                        sleep(current_delay).await;

                        // Update delay for next attempt
                        reconnect_attempts += 1;
                        if self.config.exponential_backoff {
                            current_delay = std::cmp::min(
                                current_delay * 2,
                                self.config.max_reconnect_delay,
                            );
                        }
                    }
                }
            }
        }
    }

    // Handle disconnection
    async fn handle_disconnect(&self) {
        *self.inner.lock().await = None;
    }
}

// Note: Background tasks (keepalive and reconnect loops) will automatically
// terminate when all Arc references to the provider are dropped, since they
// hold Arc<Self> and will exit when is_connected() returns false.

// Re-export for backwards compatibility
pub use RawWsProvider as WsProvider;<|MERGE_RESOLUTION|>--- conflicted
+++ resolved
@@ -580,11 +580,7 @@
                             if let Err(e) =
                                 new_provider.subscribe(entry.subscription.clone()).await
                             {
-<<<<<<< HEAD
-                                eprintln!("Failed to replay subscription: {}", e);
-=======
                                 eprintln!("Failed to replay subscription: {e}");
->>>>>>> 1f89104b
                                 replay_errors += 1;
                             }
                         }
@@ -601,11 +597,7 @@
                         }
                     }
                     Err(e) => {
-<<<<<<< HEAD
-                        eprintln!("Reconnection failed: {}", e);
-=======
                         eprintln!("Reconnection failed: {e}");
->>>>>>> 1f89104b
 
                         // Wait before next attempt
                         sleep(current_delay).await;
