use std::{
    sync::Arc,
    time::{SystemTime, UNIX_EPOCH},
};

use alloy::primitives::{keccak256, Address, B256};
use http_body_util::{BodyExt, Full};
use hyper::{body::Bytes, Method, Request};
use hyper_rustls::{HttpsConnector, HttpsConnectorBuilder};
use hyper_util::client::legacy::{connect::HttpConnector, Client};
use serde::Serialize;
use serde_json::{json, Value};
use uuid::Uuid;

use crate::{
    constants::*,
    errors::HyperliquidError,
    providers::order_tracker::{OrderStatus, OrderTracker, TrackedOrder},
    signers::{HyperliquidSignature, HyperliquidSigner},
    types::{
        actions::*, eip712::HyperliquidAction, requests::*,
        responses::ExchangeResponseStatus, Symbol,
    },
};

type Result<T> = std::result::Result<T, HyperliquidError>;

/// Format a float for use in API requests
/// Formats to 8 decimal places and removes trailing zeros
fn format_float_string(value: f64) -> String {
    let mut x = format!("{value:.8}");
    while x.ends_with('0') {
        x.pop();
    }
    if x.ends_with('.') {
        x.pop();
    }
    if x == "-0" {
        "0".to_string()
    } else {
        x
    }
}

pub struct RawExchangeProvider<S: HyperliquidSigner> {
    client: Client<HttpsConnector<HttpConnector>, Full<Bytes>>,
    endpoint: &'static str,
    rate_limiter: Arc<crate::providers::info::RateLimiter>,
    signer: S,
    vault_address: Option<Address>,
    agent: Option<Address>,
    builder: Option<Address>,
    order_tracker: Option<OrderTracker>,
}

impl<S: HyperliquidSigner> RawExchangeProvider<S> {
    // ==================== Helper Methods ====================

    pub(crate) fn infer_network(&self) -> (u64, &'static str) {
        if self.endpoint.contains("testnet") {
            (CHAIN_ID_TESTNET, AGENT_SOURCE_TESTNET)
        } else {
            (CHAIN_ID_MAINNET, AGENT_SOURCE_MAINNET)
        }
    }

    /// Get the configured builder address
    pub fn builder(&self) -> Option<Address> {
        self.builder
    }

    /// Enable order tracking for this exchange instance
    pub fn with_order_tracking(mut self) -> Self {
        self.order_tracker = Some(OrderTracker::new());
        self
    }

    // ==================== Order Tracking Methods ====================

    /// Get a tracked order by CLOID
    pub fn get_tracked_order(&self, cloid: &Uuid) -> Option<TrackedOrder> {
        self.order_tracker.as_ref()?.get_order(cloid)
    }

    /// Get all tracked orders
    pub fn get_all_tracked_orders(&self) -> Vec<TrackedOrder> {
        self.order_tracker
            .as_ref()
            .map(|tracker| tracker.get_all_orders())
            .unwrap_or_default()
    }

    /// Get orders by status
    pub fn get_orders_by_status(&self, status: &OrderStatus) -> Vec<TrackedOrder> {
        self.order_tracker
            .as_ref()
            .map(|tracker| tracker.get_orders_by_status(status))
            .unwrap_or_default()
    }

    /// Get pending orders
    pub fn get_pending_orders(&self) -> Vec<TrackedOrder> {
        self.order_tracker
            .as_ref()
            .map(|tracker| tracker.get_pending_orders())
            .unwrap_or_default()
    }

    /// Get submitted orders
    pub fn get_submitted_orders(&self) -> Vec<TrackedOrder> {
        self.order_tracker
            .as_ref()
            .map(|tracker| tracker.get_submitted_orders())
            .unwrap_or_default()
    }

    /// Get failed orders
    pub fn get_failed_orders(&self) -> Vec<TrackedOrder> {
        self.order_tracker
            .as_ref()
            .map(|tracker| tracker.get_failed_orders())
            .unwrap_or_default()
    }

    /// Clear tracked orders
    pub fn clear_tracked_orders(&self) {
        if let Some(tracker) = &self.order_tracker {
            tracker.clear();
        }
    }

    /// Get the number of tracked orders
    pub fn tracked_order_count(&self) -> usize {
        self.order_tracker
            .as_ref()
            .map(|tracker| tracker.len())
            .unwrap_or(0)
    }

    // ==================== Constructors ====================

    pub fn mainnet(signer: S) -> Self {
        Self::new(signer, EXCHANGE_ENDPOINT_MAINNET, None, None, None)
    }

    pub fn testnet(signer: S) -> Self {
        Self::new(signer, EXCHANGE_ENDPOINT_TESTNET, None, None, None)
    }

    pub fn mainnet_vault(signer: S, vault_address: Address) -> Self {
        Self::new(
            signer,
            EXCHANGE_ENDPOINT_MAINNET,
            Some(vault_address),
            None,
            None,
        )
    }

    pub fn testnet_vault(signer: S, vault_address: Address) -> Self {
        Self::new(
            signer,
            EXCHANGE_ENDPOINT_TESTNET,
            Some(vault_address),
            None,
            None,
        )
    }

    pub fn mainnet_agent(signer: S, agent_address: Address) -> Self {
        Self::new(
            signer,
            EXCHANGE_ENDPOINT_MAINNET,
            None,
            Some(agent_address),
            None,
        )
    }

    pub fn testnet_agent(signer: S, agent_address: Address) -> Self {
        Self::new(
            signer,
            EXCHANGE_ENDPOINT_TESTNET,
            None,
            Some(agent_address),
            None,
        )
    }

    // New builder-specific constructors
    pub fn mainnet_builder(signer: S, builder_address: Address) -> Self {
        Self::new(
            signer,
            EXCHANGE_ENDPOINT_MAINNET,
            None,
            None,
            Some(builder_address),
        )
    }

    pub fn testnet_builder(signer: S, builder_address: Address) -> Self {
        Self::new(
            signer,
            EXCHANGE_ENDPOINT_TESTNET,
            None,
            None,
            Some(builder_address),
        )
    }

    // Combined constructors
    pub fn mainnet_with_options(
        signer: S,
        vault: Option<Address>,
        agent: Option<Address>,
        builder: Option<Address>,
    ) -> Self {
        Self::new(signer, EXCHANGE_ENDPOINT_MAINNET, vault, agent, builder)
    }

    pub fn testnet_with_options(
        signer: S,
        vault: Option<Address>,
        agent: Option<Address>,
        builder: Option<Address>,
    ) -> Self {
        Self::new(signer, EXCHANGE_ENDPOINT_TESTNET, vault, agent, builder)
    }

    fn new(
        signer: S,
        endpoint: &'static str,
        vault_address: Option<Address>,
        agent: Option<Address>,
        builder: Option<Address>,
    ) -> Self {
        let https = HttpsConnectorBuilder::new()
            .with_native_roots()
            .unwrap()
            .https_only()
            .enable_http1()
            .build();
        let client = Client::builder(hyper_util::rt::TokioExecutor::new()).build(https);
        let rate_limiter = Arc::new(crate::providers::info::RateLimiter::new(
            RATE_LIMIT_MAX_TOKENS,
            RATE_LIMIT_REFILL_RATE,
        ));

        Self {
            client,
            endpoint,
            rate_limiter,
            signer,
            vault_address,
            agent,
            builder,
            order_tracker: None,
        }
    }

    // ==================== Direct Order Operations ====================

    pub async fn place_order(
        &self,
        order: &OrderRequest,
    ) -> Result<ExchangeResponseStatus> {
        self.rate_limiter.check_weight(WEIGHT_PLACE_ORDER)?;

        // Auto-generate CLOID if tracking is enabled and order doesn't have one
        let mut order = order.clone();
        let cloid = if let Some(tracker) = &self.order_tracker {
            let cloid = order
                .cloid
                .as_ref()
                .and_then(|c| Uuid::parse_str(c).ok())
                .unwrap_or_else(Uuid::new_v4);

            // Ensure the order has a cloid
            if order.cloid.is_none() {
                order = order.with_cloid(Some(cloid));
            }

            // Track the order
            let timestamp = SystemTime::now()
                .duration_since(UNIX_EPOCH)
                .unwrap()
                .as_secs();
            tracker.track_order(cloid, order.clone(), timestamp);

            Some(cloid)
        } else {
            order.cloid.as_ref().and_then(|c| Uuid::parse_str(c).ok())
        };

        let bulk_order = BulkOrder {
            orders: vec![order],
            grouping: "na".to_string(),
            builder: self.builder.map(|addr| BuilderInfo {
                builder: format!("0x{}", hex::encode(addr)),
                fee: 0, // Default fee, use place_order_with_builder_fee to specify
            }),
        };

        let result = self.send_l1_action("order", &bulk_order).await;

        // Update tracking status based on result
        if let Some(tracker) = &self.order_tracker {
            if let Some(cloid) = cloid {
                match &result {
                    Ok(response) => {
                        tracker.update_order_status(
                            &cloid,
                            OrderStatus::Submitted,
                            Some(response.clone()),
                        );
                    }
                    Err(e) => {
                        tracker.update_order_status(
                            &cloid,
                            OrderStatus::Failed(e.to_string()),
                            None,
                        );
                    }
                }
            }
        }

        result
    }

    pub async fn place_order_with_builder_fee(
        &self,
        order: &OrderRequest,
        builder_fee: u64,
    ) -> Result<ExchangeResponseStatus> {
        self.rate_limiter.check_weight(WEIGHT_PLACE_ORDER)?;

        // Auto-generate CLOID if tracking is enabled and order doesn't have one
        let mut order = order.clone();
        let cloid = if let Some(tracker) = &self.order_tracker {
            let cloid = order
                .cloid
                .as_ref()
                .and_then(|c| Uuid::parse_str(c).ok())
                .unwrap_or_else(Uuid::new_v4);

            // Ensure the order has a cloid
            if order.cloid.is_none() {
                order = order.with_cloid(Some(cloid));
            }

            // Track the order
            let timestamp = SystemTime::now()
                .duration_since(UNIX_EPOCH)
                .unwrap()
                .as_secs();
            tracker.track_order(cloid, order.clone(), timestamp);

            Some(cloid)
        } else {
            order.cloid.as_ref().and_then(|c| Uuid::parse_str(c).ok())
        };

        let bulk_order = BulkOrder {
            orders: vec![order],
            grouping: "na".to_string(),
            builder: self.builder.map(|addr| BuilderInfo {
                builder: format!("0x{}", hex::encode(addr)),
                fee: builder_fee,
            }),
        };

        let result = self.send_l1_action("order", &bulk_order).await;

        // Update tracking status based on result
        if let Some(tracker) = &self.order_tracker {
            if let Some(cloid) = cloid {
                match &result {
                    Ok(response) => {
                        tracker.update_order_status(
                            &cloid,
                            OrderStatus::Submitted,
                            Some(response.clone()),
                        );
                    }
                    Err(e) => {
                        tracker.update_order_status(
                            &cloid,
                            OrderStatus::Failed(e.to_string()),
                            None,
                        );
                    }
                }
            }
        }

        result
    }

    pub async fn place_order_with_cloid(
        &self,
        mut order: OrderRequest,
        cloid: Uuid,
    ) -> Result<ExchangeResponseStatus> {
        order = order.with_cloid(Some(cloid));
        // place_order will handle tracking with the provided cloid
        self.place_order(&order).await
    }

    pub async fn cancel_order(
        &self,
        asset: u32,
        oid: u64,
    ) -> Result<ExchangeResponseStatus> {
        self.rate_limiter.check_weight(WEIGHT_CANCEL_ORDER)?;

        let bulk_cancel = BulkCancel {
            cancels: vec![CancelRequest { asset, oid }],
        };

        self.send_l1_action("cancel", &bulk_cancel).await
    }

    pub async fn cancel_order_by_cloid(
        &self,
        asset: u32,
        cloid: Uuid,
    ) -> Result<ExchangeResponseStatus> {
        self.rate_limiter.check_weight(WEIGHT_CANCEL_ORDER)?;

        let bulk_cancel = BulkCancelCloid {
            cancels: vec![CancelRequestCloid::new(asset, cloid)],
        };

        self.send_l1_action("cancelByCloid", &bulk_cancel).await
    }

    pub async fn modify_order(
        &self,
        oid: u64,
        new_order: OrderRequest,
    ) -> Result<ExchangeResponseStatus> {
        self.rate_limiter.check_weight(WEIGHT_MODIFY_ORDER)?;

        let bulk_modify = BulkModify {
            modifies: vec![ModifyRequest {
                oid,
                order: new_order,
            }],
        };

        self.send_l1_action("batchModify", &bulk_modify).await
    }

    // ==================== Bulk Operations ====================

    pub async fn bulk_orders(
        &self,
        orders: Vec<OrderRequest>,
    ) -> Result<ExchangeResponseStatus> {
        self.rate_limiter.check_weight(WEIGHT_BULK_ORDER)?;

        let bulk_order = BulkOrder {
            orders,
            grouping: "na".to_string(),
            builder: self.builder.map(|addr| BuilderInfo {
                builder: format!("0x{}", hex::encode(addr)),
                fee: 0, // Default fee, use bulk_orders_with_builder_fee to specify
            }),
        };

        self.send_l1_action("order", &bulk_order).await
    }

    pub async fn bulk_orders_with_builder_fee(
        &self,
        orders: Vec<OrderRequest>,
        builder_fee: u64,
    ) -> Result<ExchangeResponseStatus> {
        self.rate_limiter.check_weight(WEIGHT_BULK_ORDER)?;

        let bulk_order = BulkOrder {
            orders,
            grouping: "na".to_string(),
            builder: self.builder.map(|addr| BuilderInfo {
                builder: format!("0x{}", hex::encode(addr)),
                fee: builder_fee,
            }),
        };

        self.send_l1_action("order", &bulk_order).await
    }

    pub async fn bulk_orders_with_cloids(
        &self,
        orders: Vec<(OrderRequest, Option<Uuid>)>,
    ) -> Result<ExchangeResponseStatus> {
        let orders = orders
            .into_iter()
            .map(|(order, cloid)| order.with_cloid(cloid))
            .collect();

        self.bulk_orders(orders).await
    }

    pub async fn bulk_cancel(
        &self,
        cancels: Vec<CancelRequest>,
    ) -> Result<ExchangeResponseStatus> {
        self.rate_limiter.check_weight(WEIGHT_BULK_CANCEL)?;

        let bulk_cancel = BulkCancel { cancels };
        self.send_l1_action("cancel", &bulk_cancel).await
    }

    pub async fn bulk_cancel_by_cloid(
        &self,
        cancels: Vec<CancelRequestCloid>,
    ) -> Result<ExchangeResponseStatus> {
        self.rate_limiter.check_weight(WEIGHT_BULK_CANCEL)?;

        let bulk_cancel = BulkCancelCloid { cancels };
        self.send_l1_action("cancelByCloid", &bulk_cancel).await
    }

    pub async fn bulk_modify(
        &self,
        modifies: Vec<ModifyRequest>,
    ) -> Result<ExchangeResponseStatus> {
        self.rate_limiter.check_weight(WEIGHT_BULK_ORDER)?;

        let bulk_modify = BulkModify { modifies };
        self.send_l1_action("batchModify", &bulk_modify).await
    }

    // ==================== Account Management ====================

    pub async fn update_leverage(
        &self,
        asset: u32,
        is_cross: bool,
        leverage: u32,
    ) -> Result<ExchangeResponseStatus> {
        let update = UpdateLeverage {
            asset,
            is_cross,
            leverage,
        };
        self.send_l1_action("updateLeverage", &update).await
    }

    pub async fn update_isolated_margin(
        &self,
        asset: u32,
        is_buy: bool,
        ntli: i64,
    ) -> Result<ExchangeResponseStatus> {
        let update = UpdateIsolatedMargin {
            asset,
            is_buy,
            ntli,
        };
        self.send_l1_action("updateIsolatedMargin", &update).await
    }

    pub async fn set_referrer(&self, code: String) -> Result<ExchangeResponseStatus> {
        let referrer = SetReferrer { code };
        self.send_l1_action("setReferrer", &referrer).await
    }

    // ==================== User Actions (EIP-712) ====================

    pub async fn usd_transfer(
        &self,
        destination: Address,
        amount: &str,
    ) -> Result<ExchangeResponseStatus> {
        let (chain_id, _) = self.infer_network();
        let chain = if chain_id == CHAIN_ID_MAINNET {
            "Mainnet"
        } else {
            "Testnet"
        };

        let action = UsdSend {
            signature_chain_id: chain_id,
            hyperliquid_chain: chain.to_string(),
            destination: format!("{destination:#x}"),
            amount: amount.to_string(),
            time: Self::current_nonce(),
        };

        self.send_user_action(&action).await
    }

    pub async fn withdraw(
        &self,
        destination: Address,
        amount: &str,
    ) -> Result<ExchangeResponseStatus> {
        let (chain_id, _) = self.infer_network();
        let chain = if chain_id == CHAIN_ID_MAINNET {
            "Mainnet"
        } else {
            "Testnet"
        };

        let action = Withdraw {
            signature_chain_id: chain_id,
            hyperliquid_chain: chain.to_string(),
            destination: format!("{destination:#x}"),
            amount: amount.to_string(),
            time: Self::current_nonce(),
        };

        self.send_user_action(&action).await
    }

    pub async fn spot_transfer(
        &self,
        destination: Address,
        token: impl Into<Symbol>,
        amount: &str,
    ) -> Result<ExchangeResponseStatus> {
        let (chain_id, _) = self.infer_network();
        let chain = if chain_id == CHAIN_ID_MAINNET {
            "Mainnet"
        } else {
            "Testnet"
        };

        let symbol = token.into();
        let action = SpotSend {
            signature_chain_id: chain_id,
            hyperliquid_chain: chain.to_string(),
            destination: format!("{destination:#x}"),
            token: symbol.as_str().to_string(),
            amount: amount.to_string(),
            time: Self::current_nonce(),
        };

        self.send_user_action(&action).await
    }

    pub async fn approve_agent(
        &self,
        agent_address: Address,
        agent_name: Option<String>,
    ) -> Result<ExchangeResponseStatus> {
        let (chain_id, _) = self.infer_network();
        let chain = if chain_id == CHAIN_ID_MAINNET {
            "Mainnet"
        } else {
            "Testnet"
        };

        let action = ApproveAgent {
            signature_chain_id: 421614, // Always use Arbitrum Sepolia chain ID like SDK
            hyperliquid_chain: chain.to_string(),
            agent_address,
            agent_name,
            nonce: Self::current_nonce(),
        };

        self.send_user_action(&action).await
    }

    /// Approve a new agent, generating a random key like the original SDK
    /// Returns (private_key_hex, response)
    pub async fn approve_agent_new(&self) -> Result<(String, ExchangeResponseStatus)> {
        use alloy::primitives::B256;
        use alloy::signers::local::PrivateKeySigner;
        use rand::Rng;

        // Generate random key
        let mut rng = rand::thread_rng();
        let mut key_bytes = [0u8; 32];
        rng.fill(&mut key_bytes);
        let key_hex = hex::encode(key_bytes);

        // Create a signer from the key to get the address
        let signer =
            PrivateKeySigner::from_bytes(&B256::from(key_bytes)).map_err(|e| {
<<<<<<< HEAD
                HyperliquidError::InvalidRequest(format!(
                    "Failed to create signer: {}",
                    e
                ))
=======
                HyperliquidError::InvalidRequest(format!("Failed to create signer: {e}"))
>>>>>>> 1f89104b
            })?;
        let agent_address = signer.address();

        // Get chain info
        let (_, _) = self.infer_network();
        let chain = if self.endpoint.contains("testnet") {
            "Testnet"
        } else {
            "Mainnet"
        };

        // Create the action with proper Address type
        let action = ApproveAgent {
            signature_chain_id: 421614, // Always use Arbitrum Sepolia chain ID
            hyperliquid_chain: chain.to_string(),
            agent_address,
            agent_name: None,
            nonce: Self::current_nonce(),
        };

        // Use send_user_action which handles EIP-712 signing
        let response = self.send_user_action(&action).await?;

        Ok((key_hex, response))
    }

    pub async fn approve_builder_fee(
        &self,
        builder: Address,
        max_fee_rate: String,
    ) -> Result<ExchangeResponseStatus> {
        let (chain_id, _) = self.infer_network();
        let chain = if chain_id == CHAIN_ID_MAINNET {
            "Mainnet"
        } else {
            "Testnet"
        };

        let action = ApproveBuilderFee {
            signature_chain_id: chain_id,
            hyperliquid_chain: chain.to_string(),
            builder: format!("0x{}", hex::encode(builder)),
            max_fee_rate,
            nonce: Self::current_nonce(),
        };

        self.send_user_action(&action).await
    }

    // ==================== Vault Operations ====================

    pub async fn vault_transfer(
        &self,
        vault_address: Address,
        is_deposit: bool,
        usd: u64,
    ) -> Result<ExchangeResponseStatus> {
        let transfer = VaultTransfer {
            vault_address: format!("0x{}", hex::encode(vault_address)),
            is_deposit,
            usd,
        };

        self.send_l1_action("vaultTransfer", &transfer).await
    }

    // ==================== Spot Operations ====================

    pub async fn spot_transfer_to_perp(
        &self,
        usd_size: u64,
        to_perp: bool,
    ) -> Result<ExchangeResponseStatus> {
        let transfer = ClassTransfer { usd_size, to_perp };

        let spot_user = SpotUser {
            class_transfer: transfer,
        };

        self.send_l1_action("spotUser", &spot_user).await
    }

    // ==================== Helper Methods ====================

    fn current_nonce() -> u64 {
        SystemTime::now()
            .duration_since(UNIX_EPOCH)
            .unwrap()
            .as_millis() as u64
    }

    fn hash_action<T: Serialize>(
        action_type: &str,
        action: &T,
        timestamp: u64,
        vault_address: Option<Address>,
    ) -> Result<B256> {
        // Create an enum wrapper for proper serialization
        // This matches how the original Hyperliquid SDK serializes actions
        // The enum variant becomes the "type" field in the serialized output
        #[derive(serde::Serialize)]
        #[serde(tag = "type")]
        #[serde(rename_all = "camelCase")]
        enum ActionWrapper<'a, T> {
            Order(&'a T),
            Cancel(&'a T),
            CancelByCloid(&'a T),
            BatchModify(&'a T),
            UpdateLeverage(&'a T),
            UpdateIsolatedMargin(&'a T),
            UsdSend(&'a T),
            SpotSend(&'a T),
            SpotUser(&'a T),
            VaultTransfer(&'a T),
            SetReferrer(&'a T),
            ApproveAgent(&'a T),
            ApproveBuilderFee(&'a T),
            Withdraw3(&'a T),
        }

        // Wrap the action based on type
        let wrapped = match action_type {
            "order" => ActionWrapper::Order(action),
            "cancel" => ActionWrapper::Cancel(action),
            "cancelByCloid" => ActionWrapper::CancelByCloid(action),
            "batchModify" => ActionWrapper::BatchModify(action),
            "updateLeverage" => ActionWrapper::UpdateLeverage(action),
            "updateIsolatedMargin" => ActionWrapper::UpdateIsolatedMargin(action),
            "usdSend" => ActionWrapper::UsdSend(action),
            "spotSend" => ActionWrapper::SpotSend(action),
            "spotUser" => ActionWrapper::SpotUser(action),
            "vaultTransfer" => ActionWrapper::VaultTransfer(action),
            "setReferrer" => ActionWrapper::SetReferrer(action),
            "approveAgent" => ActionWrapper::ApproveAgent(action),
            "approveBuilderFee" => ActionWrapper::ApproveBuilderFee(action),
            "withdraw3" => ActionWrapper::Withdraw3(action),
            _ => {
                return Err(HyperliquidError::InvalidRequest(format!(
<<<<<<< HEAD
                    "Unknown action type: {}",
                    action_type
=======
                    "Unknown action type: {action_type}"
>>>>>>> 1f89104b
                )))
            }
        };

        // NOTE: Hyperliquid uses MessagePack (rmp_serde) for action serialization
        // This is different from typical EVM systems that use RLP
        let mut bytes = rmp_serde::to_vec_named(&wrapped).map_err(|e| {
            HyperliquidError::InvalidRequest(format!("Failed to serialize action: {e}"))
        })?;
        bytes.extend(timestamp.to_be_bytes());
        if let Some(vault) = vault_address {
            bytes.push(1);
            bytes.extend(vault.as_slice());
        } else {
            bytes.push(0);
        }
        Ok(keccak256(bytes))
    }

    async fn send_l1_action<T: Serialize>(
        &self,
        action_type: &str,
        action: &T,
    ) -> Result<ExchangeResponseStatus> {
        let nonce = Self::current_nonce();
        let connection_id =
            Self::hash_action(action_type, action, nonce, self.vault_address)?;

        // Create Agent L1 action
        let (_, agent_source) = self.infer_network();
        let agent = Agent {
            source: agent_source.to_string(),
            connection_id,
        };

        // Sign using EIP-712
        let domain = agent.domain();
        let signing_hash = agent.eip712_signing_hash(&domain);
        let signature = self.signer.sign_hash(signing_hash).await?;

        // Build action value with type tag
        let mut action_value = serde_json::to_value(action)?;
        if let Value::Object(ref mut map) = action_value {
            map.insert("type".to_string(), json!(action_type));
        }

        // Wrap action if using agent
        let final_action = if let Some(agent_address) = &self.agent {
            let (_, agent_source) = self.infer_network();
            json!({
                "type": "agent",
                "agentAddress": format!("{:#x}", agent_address),
                "agentAction": action_value,
                "source": agent_source,
            })
        } else {
            action_value
        };

        self.post(final_action, signature, nonce).await
    }

    async fn send_user_action<T: HyperliquidAction + Serialize>(
        &self,
        action: &T,
    ) -> Result<ExchangeResponseStatus> {
        let domain = action.domain();
        let signing_hash = action.eip712_signing_hash(&domain);
        let signature = self.signer.sign_hash(signing_hash).await?;

        // Get action type from type name
        // This extracts "UsdSend" from "ferrofluid::types::actions::UsdSend"
        let action_type = std::any::type_name::<T>()
            .split("::")
            .last()
            .unwrap_or("Unknown");

        // Get action value and extract nonce
        let mut action_value = serde_json::to_value(action)?;
        let nonce = action_value
            .get("time")
            .or_else(|| action_value.get("nonce"))
            .and_then(|v| v.as_u64())
            .unwrap_or_else(Self::current_nonce);

        // For ApproveAgent, we need to use camelCase type name to match SDK
        let type_tag = match action_type {
            "ApproveAgent" => "approveAgent",
            "UsdSend" => "usdSend",
            "Withdraw" => "withdraw3",
            "SpotSend" => "spotSend",
            "ApproveBuilderFee" => "approveBuilderFee",
            _ => action_type,
        };

        // Add type tag
        if let Value::Object(ref mut map) = action_value {
            map.insert("type".to_string(), json!(type_tag));
        }

        // Send directly without L1 wrapping for user actions
        self.post(action_value, signature, nonce).await
    }

    async fn post(
        &self,
        action: Value,
        signature: HyperliquidSignature,
        nonce: u64,
    ) -> Result<ExchangeResponseStatus> {
        // Hyperliquid expects signature as an object with r, s, v fields
        // not as a concatenated hex string
        let payload = json!({
            "action": action,
            "signature": {
                "r": format!("0x{:064x}", signature.r),
                "s": format!("0x{:064x}", signature.s),
                "v": signature.v,
            },
            "nonce": nonce,
            "vaultAddress": self.vault_address,
        });

        let body = Full::new(Bytes::from(serde_json::to_vec(&payload)?));
        let request = Request::builder()
            .method(Method::POST)
            .uri(self.endpoint)
            .header("Content-Type", "application/json")
            .body(body)
            .map_err(|e| HyperliquidError::Network(e.to_string()))?;

        let response = self
            .client
            .request(request)
            .await
            .map_err(|e| HyperliquidError::Network(e.to_string()))?;
        let status = response.status();
        let body_bytes = response
            .into_body()
            .collect()
            .await
            .map_err(|e| HyperliquidError::Network(e.to_string()))?
            .to_bytes();

        // Always try to deserialize the response as ExchangeResponseStatus
        // The API returns this format even for error status codes
        serde_json::from_slice(&body_bytes).map_err(|e| {
            // If deserialization fails and we have an error status,
            // return the HTTP error with the body
            if !status.is_success() {
                let body_text = String::from_utf8_lossy(&body_bytes);
                HyperliquidError::Http {
                    status: status.as_u16(),
                    body: body_text.to_string(),
                }
            } else {
                HyperliquidError::InvalidResponse(format!(
                    "Failed to parse exchange response: {e}"
                ))
            }
        })
    }
}

// ==================== OrderBuilder Pattern ====================

pub struct OrderBuilder<'a, S: HyperliquidSigner> {
    provider: &'a RawExchangeProvider<S>,
    asset: u32,
    is_buy: Option<bool>,
    limit_px: Option<String>,
    sz: Option<String>,
    reduce_only: bool,
    order_type: Option<OrderType>,
    cloid: Option<Uuid>,
}

impl<'a, S: HyperliquidSigner> OrderBuilder<'a, S> {
    pub fn new(provider: &'a RawExchangeProvider<S>, asset: u32) -> Self {
        Self {
            provider,
            asset,
            is_buy: None,
            limit_px: None,
            sz: None,
            reduce_only: false,
            order_type: None,
            cloid: None,
        }
    }

    pub fn buy(mut self) -> Self {
        self.is_buy = Some(true);
        self
    }

    pub fn sell(mut self) -> Self {
        self.is_buy = Some(false);
        self
    }

    pub fn limit_px(mut self, price: impl ToString) -> Self {
        self.limit_px = Some(price.to_string());
        self
    }

    pub fn size(mut self, size: impl ToString) -> Self {
        self.sz = Some(size.to_string());
        self
    }

    pub fn reduce_only(mut self, reduce: bool) -> Self {
        self.reduce_only = reduce;
        self
    }

    pub fn order_type(mut self, order_type: OrderType) -> Self {
        self.order_type = Some(order_type);
        self
    }

    pub fn cloid(mut self, id: Uuid) -> Self {
        self.cloid = Some(id);
        self
    }

    // Convenience methods for common order types
    pub fn limit_buy(self, price: impl ToString, size: impl ToString) -> Self {
        self.buy().limit_px(price).size(size)
    }

    pub fn limit_sell(self, price: impl ToString, size: impl ToString) -> Self {
        self.sell().limit_px(price).size(size)
    }

    pub fn trigger_buy(
        self,
        trigger_px: impl ToString,
        size: impl ToString,
        tpsl: &str,
    ) -> Self {
        self.buy()
            .size(size)
            .order_type(OrderType::Trigger(Trigger {
                trigger_px: trigger_px.to_string(),
                is_market: true,
                tpsl: tpsl.to_string(),
            }))
    }

    pub fn trigger_sell(
        self,
        trigger_px: impl ToString,
        size: impl ToString,
        tpsl: &str,
    ) -> Self {
        self.sell()
            .size(size)
            .order_type(OrderType::Trigger(Trigger {
                trigger_px: trigger_px.to_string(),
                is_market: true,
                tpsl: tpsl.to_string(),
            }))
    }

    pub fn build(self) -> Result<OrderRequest> {
        let limit_px = self.limit_px.ok_or(HyperliquidError::InvalidRequest(
            "limit_px must be specified".to_string(),
        ))?;
        let sz = self.sz.ok_or(HyperliquidError::InvalidRequest(
            "sz must be specified".to_string(),
        ))?;

        // Parse and format the prices to match API expectations
        let limit_px_f64 = limit_px.parse::<f64>().map_err(|_| {
            HyperliquidError::InvalidRequest("Invalid limit_px format".to_string())
        })?;
        let sz_f64 = sz.parse::<f64>().map_err(|_| {
            HyperliquidError::InvalidRequest("Invalid sz format".to_string())
        })?;

        Ok(OrderRequest {
            asset: self.asset,
            is_buy: self.is_buy.ok_or(HyperliquidError::InvalidRequest(
                "is_buy must be specified".to_string(),
            ))?,
            limit_px: format_float_string(limit_px_f64),
            sz: format_float_string(sz_f64),
            reduce_only: self.reduce_only,
            order_type: self.order_type.unwrap_or(OrderType::Limit(Limit {
                tif: TIF_GTC.to_string(),
            })),
            cloid: self.cloid.map(|id| format!("{:032x}", id.as_u128())),
        })
    }

    pub async fn send(self) -> Result<ExchangeResponseStatus> {
        let provider = self.provider;
        let order = self.build()?;
        provider.place_order(&order).await
    }
}

impl<S: HyperliquidSigner> RawExchangeProvider<S> {
    pub fn order(&self, asset: u32) -> OrderBuilder<'_, S> {
        OrderBuilder::new(self, asset)
    }
}

// ==================== Managed Exchange Provider ====================

<<<<<<< HEAD
=======
use tokio::sync::Mutex as TokioMutex;

>>>>>>> 1f89104b
use crate::providers::{
    agent::{AgentConfig, AgentManager, AgentWallet},
    batcher::{BatchConfig, OrderBatcher, OrderHandle},
    nonce::NonceManager,
};
use tokio::sync::Mutex as TokioMutex;

/// Configuration for managed exchange provider
#[derive(Clone, Debug)]
pub struct ManagedExchangeConfig {
    /// Enable automatic order batching
    pub batch_orders: bool,
    /// Batch configuration
    pub batch_config: BatchConfig,

    /// Agent lifecycle management
    pub auto_rotate_agents: bool,
    /// Agent configuration
    pub agent_config: AgentConfig,

    /// Nonce isolation per subaccount
    pub isolate_subaccount_nonces: bool,

    /// Safety features
    pub prevent_agent_address_queries: bool,
    pub warn_on_high_nonce_velocity: bool,
}

impl Default for ManagedExchangeConfig {
    fn default() -> Self {
        Self {
            batch_orders: false,
            batch_config: BatchConfig::default(),
            auto_rotate_agents: true,
            agent_config: AgentConfig::default(),
            isolate_subaccount_nonces: true,
            prevent_agent_address_queries: true,
            warn_on_high_nonce_velocity: true,
        }
    }
}

/// Managed exchange provider with safety features and optimizations
pub struct ManagedExchangeProvider<S: HyperliquidSigner> {
    /// Inner raw provider
    inner: Arc<RawExchangeProvider<S>>,

    /// Agent manager for lifecycle
    agent_manager: Option<Arc<AgentManager<S>>>,

    /// Nonce tracking
    nonce_manager: Arc<NonceManager>,

    /// Order batching
    batcher: Option<Arc<OrderBatcher>>,
    batcher_handle: Option<Arc<TokioMutex<Option<tokio::task::JoinHandle<()>>>>>,

    /// Configuration
    config: ManagedExchangeConfig,
}

impl<S: HyperliquidSigner + Clone + 'static> ManagedExchangeProvider<S> {
    /// Create a builder for managed provider
    pub fn builder(signer: S) -> ManagedExchangeProviderBuilder<S> {
        ManagedExchangeProviderBuilder::new(signer)
    }

    /// Create with default configuration for mainnet
    pub async fn mainnet(signer: S) -> Result<Arc<Self>> {
        Self::builder(signer)
            .with_network(Network::Mainnet)
            .build()
            .await
    }

    /// Create with default configuration for testnet
    pub async fn testnet(signer: S) -> Result<Arc<Self>> {
        Self::builder(signer)
            .with_network(Network::Testnet)
            .build()
            .await
    }

    /// Place an order with all managed features
    pub async fn place_order(&self, order: &OrderRequest) -> Result<OrderHandle> {
        // Get nonce based on configuration
        let nonce = if self.config.auto_rotate_agents {
            if let Some(agent_mgr) = &self.agent_manager {
                let agent = agent_mgr.get_or_rotate_agent("default").await?;
                // Use agent's nonce
                agent.next_nonce()
            } else {
                // Fallback to regular nonce
                self.nonce_manager.next_nonce(None)
            }
        } else {
            // Not using agents, use regular nonce
            if self.config.isolate_subaccount_nonces {
                // For subaccounts, we'd need to extract the address from somewhere
                // For now, just use global nonce
                self.nonce_manager.next_nonce(None)
            } else {
                self.nonce_manager.next_nonce(None)
            }
        };

        // Check nonce validity
        if !NonceManager::is_valid_nonce(nonce) {
            return Err(HyperliquidError::InvalidRequest(
                "Generated nonce is outside valid time bounds".to_string(),
            ));
        }

        // For now, we always use the main provider
        // In a full implementation, we'd need to handle agent signing differently
        // This is a limitation of the current design where we can't easily swap signers

        // Batch or direct execution
        if self.config.batch_orders {
            if let Some(batcher) = &self.batcher {
                Ok(batcher.add_order(order.clone(), nonce).await)
            } else {
                // Fallback to direct
                let result = self.inner.place_order(order).await?;
                Ok(OrderHandle::Immediate(Ok(result)))
            }
        } else {
            // Direct execution
            let result = self.inner.place_order(order).await?;
            Ok(OrderHandle::Immediate(Ok(result)))
        }
    }

    /// Place order immediately, bypassing batch
    pub async fn place_order_immediate(
        &self,
        order: &OrderRequest,
    ) -> Result<ExchangeResponseStatus> {
        self.inner.place_order(order).await
    }

    /// Access the raw provider for advanced usage
    pub fn raw(&self) -> &RawExchangeProvider<S> {
        &self.inner
    }

    /// Get current agent status
    pub async fn get_agent_status(&self) -> Option<Vec<(String, AgentWallet)>> {
        if let Some(agent_mgr) = &self.agent_manager {
            Some(agent_mgr.get_active_agents().await)
        } else {
            None
        }
    }

    /// Shutdown the managed provider cleanly
    pub async fn shutdown(self: Arc<Self>) {
        // Stop batcher if running
        if let Some(handle_mutex) = &self.batcher_handle {
            if let Some(handle) = handle_mutex.lock().await.take() {
                handle.abort();
            }
        }
    }
}

/// Builder for ManagedExchangeProvider
pub struct ManagedExchangeProviderBuilder<S: HyperliquidSigner> {
    signer: S,
    network: Network,
    config: ManagedExchangeConfig,
    vault_address: Option<Address>,
    initial_agent: Option<String>,
    builder_address: Option<Address>,
}

impl<S: HyperliquidSigner + Clone + 'static> ManagedExchangeProviderBuilder<S> {
    fn new(signer: S) -> Self {
        Self {
            signer,
            network: Network::Mainnet,
            config: ManagedExchangeConfig::default(),
            vault_address: None,
            initial_agent: None,
            builder_address: None,
        }
    }

    /// Set network
    pub fn with_network(mut self, network: Network) -> Self {
        self.network = network;
        self
    }

    /// Enable automatic order batching
    pub fn with_auto_batching(mut self, interval: std::time::Duration) -> Self {
        self.config.batch_orders = true;
        self.config.batch_config.interval = interval;
        self
    }

    /// Configure agent rotation
    pub fn with_agent_rotation(mut self, ttl: std::time::Duration) -> Self {
        self.config.auto_rotate_agents = true;
        self.config.agent_config.ttl = ttl;
        self
    }

    /// Start with an agent
    pub fn with_agent(mut self, name: Option<String>) -> Self {
        self.initial_agent = name;
        self.config.auto_rotate_agents = true;
        self
    }

    /// Set vault address
    pub fn with_vault(mut self, vault: Address) -> Self {
        self.vault_address = Some(vault);
        self
    }

    /// Set builder address
    pub fn with_builder(mut self, builder: Address) -> Self {
        self.builder_address = Some(builder);
        self
    }

    /// Disable agent rotation
    pub fn without_agent_rotation(mut self) -> Self {
        self.config.auto_rotate_agents = false;
        self
    }

    /// Build the provider
    pub async fn build(self) -> Result<Arc<ManagedExchangeProvider<S>>> {
        // Create raw provider
        let raw = match self.network {
            Network::Mainnet => {
                if let Some(vault) = self.vault_address {
                    RawExchangeProvider::mainnet_vault(self.signer.clone(), vault)
                } else if let Some(builder) = self.builder_address {
                    RawExchangeProvider::mainnet_builder(self.signer.clone(), builder)
                } else {
                    RawExchangeProvider::mainnet(self.signer.clone())
                }
            }
            Network::Testnet => {
                if let Some(vault) = self.vault_address {
                    RawExchangeProvider::testnet_vault(self.signer.clone(), vault)
                } else if let Some(builder) = self.builder_address {
                    RawExchangeProvider::testnet_builder(self.signer.clone(), builder)
                } else {
                    RawExchangeProvider::testnet(self.signer.clone())
                }
            }
        };

        let inner = Arc::new(raw);

        // Create agent manager if needed
        let agent_manager = if self.config.auto_rotate_agents {
            Some(Arc::new(AgentManager::new(
                self.signer,
                self.config.agent_config.clone(),
                self.network,
            )))
        } else {
            None
        };

        // Create nonce manager
        let nonce_manager =
            Arc::new(NonceManager::new(self.config.isolate_subaccount_nonces));

        // Create batcher if needed
        let (batcher, batcher_handle) = if self.config.batch_orders {
            let (batcher, handle) = OrderBatcher::new(self.config.batch_config.clone());
            let batcher = Arc::new(batcher);

            // Spawn batch processing task
            let inner_clone = inner.clone();
            let inner_clone2 = inner.clone();
            let handle_future = tokio::spawn(async move {
                handle
                    .run(
                        move |orders| {
                            let inner = inner_clone.clone();
                            Box::pin(async move {
                                // Execute batch
                                let order_requests: Vec<OrderRequest> =
                                    orders.iter().map(|o| o.order.clone()).collect();

                                match inner.bulk_orders(order_requests).await {
                                    Ok(status) => {
                                        // Return same status for all orders in batch
                                        orders
                                            .iter()
                                            .map(|_| Ok(status.clone()))
                                            .collect()
                                    }
                                    Err(e) => {
                                        // Return same error for all orders in batch
                                        let err_str = e.to_string();
                                        orders
                                            .iter()
                                            .map(|_| {
                                                Err(HyperliquidError::InvalidResponse(
                                                    err_str.clone(),
                                                ))
                                            })
                                            .collect()
                                    }
                                }
                            })
                        },
                        move |cancels| {
                            let inner = inner_clone2.clone();
                            Box::pin(async move {
                                // Execute cancel batch
                                let cancel_requests: Vec<CancelRequest> =
                                    cancels.iter().map(|c| c.cancel.clone()).collect();

                                match inner.bulk_cancel(cancel_requests).await {
                                    Ok(status) => {
                                        // Return same status for all cancels in batch
                                        cancels
                                            .iter()
                                            .map(|_| Ok(status.clone()))
                                            .collect()
                                    }
                                    Err(e) => {
                                        // Return same error for all cancels in batch
                                        let err_str = e.to_string();
                                        cancels
                                            .iter()
                                            .map(|_| {
                                                Err(HyperliquidError::InvalidResponse(
                                                    err_str.clone(),
                                                ))
                                            })
                                            .collect()
                                    }
                                }
                            })
                        },
                    )
                    .await;
            });

            (
                Some(batcher),
                Some(Arc::new(TokioMutex::new(Some(handle_future)))),
            )
        } else {
            (None, None)
        };

        let provider = Arc::new(ManagedExchangeProvider {
            inner,
            agent_manager,
            nonce_manager,
            batcher,
            batcher_handle,
            config: self.config,
        });

        // Initialize agent if requested
        if let Some(agent_name) = self.initial_agent {
            if let Some(agent_mgr) = &provider.agent_manager {
                agent_mgr.get_or_rotate_agent(&agent_name).await?;
            }
        }

        Ok(provider)
    }
}<|MERGE_RESOLUTION|>--- conflicted
+++ resolved
@@ -681,14 +681,7 @@
         // Create a signer from the key to get the address
         let signer =
             PrivateKeySigner::from_bytes(&B256::from(key_bytes)).map_err(|e| {
-<<<<<<< HEAD
-                HyperliquidError::InvalidRequest(format!(
-                    "Failed to create signer: {}",
-                    e
-                ))
-=======
                 HyperliquidError::InvalidRequest(format!("Failed to create signer: {e}"))
->>>>>>> 1f89104b
             })?;
         let agent_address = signer.address();
 
@@ -827,12 +820,7 @@
             "withdraw3" => ActionWrapper::Withdraw3(action),
             _ => {
                 return Err(HyperliquidError::InvalidRequest(format!(
-<<<<<<< HEAD
-                    "Unknown action type: {}",
-                    action_type
-=======
                     "Unknown action type: {action_type}"
->>>>>>> 1f89104b
                 )))
             }
         };
@@ -1144,17 +1132,13 @@
 
 // ==================== Managed Exchange Provider ====================
 
-<<<<<<< HEAD
-=======
 use tokio::sync::Mutex as TokioMutex;
 
->>>>>>> 1f89104b
 use crate::providers::{
     agent::{AgentConfig, AgentManager, AgentWallet},
     batcher::{BatchConfig, OrderBatcher, OrderHandle},
     nonce::NonceManager,
 };
-use tokio::sync::Mutex as TokioMutex;
 
 /// Configuration for managed exchange provider
 #[derive(Clone, Debug)]
